// Copyright (C) 2019-2021 Aleo Systems Inc.
// This file is part of the Leo library.

// The Leo library is free software: you can redistribute it and/or modify
// it under the terms of the GNU General Public License as published by
// the Free Software Foundation, either version 3 of the License, or
// (at your option) any later version.

// The Leo library is distributed in the hope that it will be useful,
// but WITHOUT ANY WARRANTY; without even the implied warranty of
// MERCHANTABILITY or FITNESS FOR A PARTICULAR PURPOSE. See the
// GNU General Public License for more details.

// You should have received a copy of the GNU General Public License
// along with the Leo library. If not, see <https://www.gnu.org/licenses/>.

//! Enforces a relational `==` operator in a resolved Leo program.

use crate::{enforce_and, errors::ExpressionError, value::ConstrainedValue, GroupType};
use leo_asg::Span;

use snarkvm_models::{
    curves::PrimeField,
    gadgets::{
        r1cs::ConstraintSystem,
        utilities::{boolean::Boolean, eq::EvaluateEqGadget},
    },
};

<<<<<<< HEAD
pub fn evaluate_eq<F: PrimeField, G: GroupType<F>, CS: ConstraintSystem<F>>(
=======
pub fn evaluate_eq<'a, F: Field + PrimeField, G: GroupType<F>, CS: ConstraintSystem<F>>(
>>>>>>> b73c1461
    cs: &mut CS,
    left: ConstrainedValue<'a, F, G>,
    right: ConstrainedValue<'a, F, G>,
    span: &Span,
) -> Result<ConstrainedValue<'a, F, G>, ExpressionError> {
    let namespace_string = format!("evaluate {} == {} {}:{}", left, right, span.line, span.start);
    let constraint_result = match (left, right) {
        (ConstrainedValue::Address(address_1), ConstrainedValue::Address(address_2)) => {
            let unique_namespace = cs.ns(|| namespace_string);
            address_1.evaluate_equal(unique_namespace, &address_2)
        }
        (ConstrainedValue::Boolean(bool_1), ConstrainedValue::Boolean(bool_2)) => {
            let unique_namespace = cs.ns(|| namespace_string);
            bool_1.evaluate_equal(unique_namespace, &bool_2)
        }
        (ConstrainedValue::Integer(num_1), ConstrainedValue::Integer(num_2)) => {
            let unique_namespace = cs.ns(|| namespace_string);
            num_1.evaluate_equal(unique_namespace, &num_2)
        }
        (ConstrainedValue::Field(field_1), ConstrainedValue::Field(field_2)) => {
            let unique_namespace = cs.ns(|| namespace_string);
            field_1.evaluate_equal(unique_namespace, &field_2)
        }
        (ConstrainedValue::Group(point_1), ConstrainedValue::Group(point_2)) => {
            let unique_namespace = cs.ns(|| namespace_string);
            point_1.evaluate_equal(unique_namespace, &point_2)
        }
        (ConstrainedValue::Array(arr_1), ConstrainedValue::Array(arr_2)) => {
            let mut current = ConstrainedValue::Boolean(Boolean::constant(true));
            for (i, (left, right)) in arr_1.into_iter().zip(arr_2.into_iter()).enumerate() {
                let next = evaluate_eq(&mut cs.ns(|| format!("array[{}]", i)), left, right, span)?;

                current = enforce_and(&mut cs.ns(|| format!("array result {}", i)), current, next, span)?;
            }
            return Ok(current);
        }
        (ConstrainedValue::Tuple(tuple_1), ConstrainedValue::Tuple(tuple_2)) => {
            let mut current = ConstrainedValue::Boolean(Boolean::constant(true));

            for (i, (left, right)) in tuple_1.into_iter().zip(tuple_2.into_iter()).enumerate() {
                let next = evaluate_eq(&mut cs.ns(|| format!("tuple_index {}", i)), left, right, span)?;

                current = enforce_and(&mut cs.ns(|| format!("array result {}", i)), current, next, span)?;
            }
            return Ok(current);
        }
        (val_1, val_2) => {
            return Err(ExpressionError::incompatible_types(
                format!("{} == {}", val_1, val_2,),
                span.to_owned(),
            ));
        }
    };

    let boolean = constraint_result.map_err(|_| ExpressionError::cannot_evaluate("==".to_string(), span.to_owned()))?;

    Ok(ConstrainedValue::Boolean(boolean))
}<|MERGE_RESOLUTION|>--- conflicted
+++ resolved
@@ -27,11 +27,7 @@
     },
 };
 
-<<<<<<< HEAD
-pub fn evaluate_eq<F: PrimeField, G: GroupType<F>, CS: ConstraintSystem<F>>(
-=======
-pub fn evaluate_eq<'a, F: Field + PrimeField, G: GroupType<F>, CS: ConstraintSystem<F>>(
->>>>>>> b73c1461
+pub fn evaluate_eq<'a, F: PrimeField, G: GroupType<F>, CS: ConstraintSystem<F>>(
     cs: &mut CS,
     left: ConstrainedValue<'a, F, G>,
     right: ConstrainedValue<'a, F, G>,
