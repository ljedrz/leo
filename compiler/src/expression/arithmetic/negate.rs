--- conflicted
+++ resolved
@@ -21,11 +21,7 @@
 
 use snarkvm_models::{curves::PrimeField, gadgets::r1cs::ConstraintSystem};
 
-<<<<<<< HEAD
-pub fn enforce_negate<F: PrimeField, G: GroupType<F>, CS: ConstraintSystem<F>>(
-=======
-pub fn enforce_negate<'a, F: Field + PrimeField, G: GroupType<F>, CS: ConstraintSystem<F>>(
->>>>>>> b73c1461
+pub fn enforce_negate<'a, F: PrimeField, G: GroupType<F>, CS: ConstraintSystem<F>>(
     cs: &mut CS,
     value: ConstrainedValue<'a, F, G>,
     span: &Span,
