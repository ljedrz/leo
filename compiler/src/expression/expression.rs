--- conflicted
+++ resolved
@@ -73,15 +73,9 @@
                     file_scope,
                     function_scope,
                     expected_type,
-<<<<<<< HEAD
-                    left_right.0,
-                    left_right.1,
-                    span.clone(),
-=======
-                    *left,
-                    *right,
-                    &span,
->>>>>>> ae5f2f7b
+                    left_right.0,
+                    left_right.1,
+                    span.clone(),
                 )?;
 
                 enforce_add(cs, resolved_left, resolved_right, &span)
@@ -92,15 +86,9 @@
                     file_scope,
                     function_scope,
                     expected_type,
-<<<<<<< HEAD
-                    left_right.0,
-                    left_right.1,
-                    span.clone(),
-=======
-                    *left,
-                    *right,
-                    &span,
->>>>>>> ae5f2f7b
+                    left_right.0,
+                    left_right.1,
+                    span.clone(),
                 )?;
 
                 enforce_sub(cs, resolved_left, resolved_right, &span)
@@ -111,15 +99,9 @@
                     file_scope,
                     function_scope,
                     expected_type,
-<<<<<<< HEAD
-                    left_right.0,
-                    left_right.1,
-                    span.clone(),
-=======
-                    *left,
-                    *right,
-                    &span,
->>>>>>> ae5f2f7b
+                    left_right.0,
+                    left_right.1,
+                    span.clone(),
                 )?;
 
                 enforce_mul(cs, resolved_left, resolved_right, &span)
@@ -130,15 +112,9 @@
                     file_scope,
                     function_scope,
                     expected_type,
-<<<<<<< HEAD
-                    left_right.0,
-                    left_right.1,
-                    span.clone(),
-=======
-                    *left,
-                    *right,
-                    &span,
->>>>>>> ae5f2f7b
+                    left_right.0,
+                    left_right.1,
+                    span.clone(),
                 )?;
 
                 enforce_div(cs, resolved_left, resolved_right, &span)
@@ -149,15 +125,10 @@
                     file_scope,
                     function_scope,
                     expected_type,
-<<<<<<< HEAD
-                    left_right.0,
-                    left_right.1,
-                    span.clone(),
-=======
-                    *left,
-                    *right,
-                    &span,
->>>>>>> ae5f2f7b
+                    left_right.0,
+                    left_right.1,
+                    span.clone(),
+
                 )?;
 
                 enforce_pow(cs, resolved_left, resolved_right, &span)
@@ -174,15 +145,9 @@
                     file_scope,
                     function_scope,
                     expected_type,
-<<<<<<< HEAD
-                    left_right.0,
-                    left_right.1,
-                    span.clone(),
-=======
-                    *left,
-                    *right,
-                    &span,
->>>>>>> ae5f2f7b
+                    left_right.0,
+                    left_right.1,
+                    span.clone(),
                 )?;
 
                 Ok(enforce_or(cs, resolved_left, resolved_right, &span)?)
@@ -193,20 +158,13 @@
                     file_scope,
                     function_scope,
                     expected_type,
-<<<<<<< HEAD
-                    left_right.0,
-                    left_right.1,
-                    span.clone(),
-=======
-                    *left,
-                    *right,
-                    &span,
->>>>>>> ae5f2f7b
+                    left_right.0,
+                    left_right.1,
+                    span.clone(),
                 )?;
 
                 Ok(enforce_and(cs, resolved_left, resolved_right, &span)?)
             }
-<<<<<<< HEAD
             Expression::Eq(left_right, span) => {
                 let (resolved_left, resolved_right) = self.enforce_binary_expression(
                     cs,
@@ -217,15 +175,9 @@
                     left_right.1,
                     span.clone(),
                 )?;
-=======
-            Expression::Eq(left, right, span) => {
-                let (resolved_left, resolved_right) =
-                    self.enforce_binary_expression(cs, file_scope, function_scope, None, *left, *right, &span)?;
->>>>>>> ae5f2f7b
 
                 Ok(evaluate_eq(cs, resolved_left, resolved_right, &span)?)
             }
-<<<<<<< HEAD
             Expression::Ge(left_right, span) => {
                 let (resolved_left, resolved_right) = self.enforce_binary_expression(
                     cs,
@@ -236,15 +188,9 @@
                     left_right.1,
                     span.clone(),
                 )?;
-=======
-            Expression::Ge(left, right, span) => {
-                let (resolved_left, resolved_right) =
-                    self.enforce_binary_expression(cs, file_scope, function_scope, None, *left, *right, &span)?;
->>>>>>> ae5f2f7b
 
                 Ok(evaluate_ge(cs, resolved_left, resolved_right, &span)?)
             }
-<<<<<<< HEAD
             Expression::Gt(left_right, span) => {
                 let (resolved_left, resolved_right) = self.enforce_binary_expression(
                     cs,
@@ -255,15 +201,9 @@
                     left_right.1,
                     span.clone(),
                 )?;
-=======
-            Expression::Gt(left, right, span) => {
-                let (resolved_left, resolved_right) =
-                    self.enforce_binary_expression(cs, file_scope, function_scope, None, *left, *right, &span)?;
->>>>>>> ae5f2f7b
 
                 Ok(evaluate_gt(cs, resolved_left, resolved_right, &span)?)
             }
-<<<<<<< HEAD
             Expression::Le(left_right, span) => {
                 let (resolved_left, resolved_right) = self.enforce_binary_expression(
                     cs,
@@ -274,15 +214,9 @@
                     left_right.1,
                     span.clone(),
                 )?;
-=======
-            Expression::Le(left, right, span) => {
-                let (resolved_left, resolved_right) =
-                    self.enforce_binary_expression(cs, file_scope, function_scope, None, *left, *right, &span)?;
->>>>>>> ae5f2f7b
 
                 Ok(evaluate_le(cs, resolved_left, resolved_right, &span)?)
             }
-<<<<<<< HEAD
             Expression::Lt(left_right, span) => {
                 let (resolved_left, resolved_right) = self.enforce_binary_expression(
                     cs,
@@ -293,11 +227,6 @@
                     left_right.1,
                     span.clone(),
                 )?;
-=======
-            Expression::Lt(left, right, span) => {
-                let (resolved_left, resolved_right) =
-                    self.enforce_binary_expression(cs, file_scope, function_scope, None, *left, *right, &span)?;
->>>>>>> ae5f2f7b
 
                 Ok(evaluate_lt(cs, resolved_left, resolved_right, &span)?)
             }
@@ -308,24 +237,16 @@
                 file_scope,
                 function_scope,
                 expected_type,
-<<<<<<< HEAD
                 triplet.0,
                 triplet.1,
                 triplet.2,
                 span,
-=======
-                *conditional,
-                *first,
-                *second,
-                &span,
->>>>>>> ae5f2f7b
             ),
 
             // Arrays
             Expression::Array(array, span) => {
                 self.enforce_array(cs, file_scope, function_scope, expected_type, array, span)
             }
-<<<<<<< HEAD
             Expression::ArrayAccess(array_w_index, span) => self.enforce_array_access(
                 cs,
                 file_scope,
@@ -335,11 +256,6 @@
                 array_w_index.1,
                 span,
             ),
-=======
-            Expression::ArrayAccess(array, index, span) => {
-                self.enforce_array_access(cs, file_scope, function_scope, expected_type, array, *index, &span)
-            }
->>>>>>> ae5f2f7b
 
             // Tuples
             Expression::Tuple(tuple, span) => {
